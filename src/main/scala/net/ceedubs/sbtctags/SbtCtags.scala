--- conflicted
+++ resolved
@@ -42,34 +42,19 @@
       Seq(srcDir, testDir, javaSrcDir, javaTestDir, depSrcDir)
     },
 
-<<<<<<< HEAD
       CtagsKeys.ctagsGeneration in ThisBuild := defaultCtagsGeneration(Keys.baseDirectory.value) _,
-=======
-    CtagsKeys.ctagsGeneration in ThisBuild := defaultCtagsGeneration,
->>>>>>> ebea9764
 
     CtagsKeys.genCtags <<= (Keys.thisProjectRef, Keys.state, CtagsKeys.dependencySrcUnzipDir, CtagsKeys.ctagsParams, CtagsKeys.ctagsSrcFileFilter, CtagsKeys.ctagsGeneration, CtagsKeys.ctagsSrcDirs, Keys.streams) map genCtags)
 
-<<<<<<< HEAD
   val defaultCtagsParams: CtagsParams = CtagsParams(
         executable = "ctags",
         excludes = Seq("log"),
         languages = Seq("scala", "java"),
-        tagFileName = ".tags",
+        tagFileName = "tags",
         useRelativePaths = false,
         extraArgs = Seq.empty)
 
   def defaultCtagsGeneration(base: File)(context: CtagsGenerationContext) {
-=======
-  val defaultCtagsParams = CtagsParams(
-    executable = "ctags",
-    excludes = Seq("log"),
-    languages = Seq("scala", "java"),
-    tagFileName = "tags",
-    extraArgs = Seq.empty)
-
-  def defaultCtagsGeneration(context: CtagsGenerationContext): Unit = {
->>>>>>> ebea9764
     val ctagsParams = context.ctagsParams
 
     val toPath: File => String = file =>
